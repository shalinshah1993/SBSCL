--- conflicted
+++ resolved
@@ -43,12 +43,8 @@
 import org.simulator.math.odes.RosenbrockSolver;
 import org.simulator.plot.PlotMultiTable;
 import org.simulator.sbml.SBMLinterpreter;
-
-<<<<<<< HEAD
 import org.simulator.plot.PlotMultiTable;
 
-=======
->>>>>>> 55458137
 /**
  * A simple program that performs a simulation of a model.
  * 
@@ -101,11 +97,7 @@
         + model.getId(), JOptionPane.INFORMATION_MESSAGE);
     
     // plot all the reactions species
-<<<<<<< HEAD
-    PlotMultiTable p = new PlotMultiTable(solution);
-=======
     PlotMultiTable p = new PlotMultiTable(solution, "Output plot");
->>>>>>> 55458137
     p.pack();
     RefineryUtilities.centerFrameOnScreen(p);
     p.setVisible( true );
